import seaborn as sns
import matplotlib.pyplot as plt
import numpy as np

sns.set()


def box_plot_function(
    data: list[np.ndarray] | list[float | int],
    labels: list[str],
    xlabel: str,
    ylabel: str,
    save_name: str,
) -> None:
    fig = plt.figure(figsize=[10, 7])
    plt.boxplot(data, sym="")
    for i, d in enumerate(data, start=1):
        x = np.random.normal(i, 0.04, size=len(d))
        plt.plot(x, d, "o", alpha=0.5)
    plt.xticks([i + 1 for i in range(len(data))], [f"{i}" for i in labels])
    plt.xlabel(xlabel)
    plt.ylabel(ylabel)
    plt.grid(True)
    fig.savefig(f"{save_name}.png", dpi=500)


import os
import csv
import statistics
import re

drug_order = {"gen": 0, "tri": 1, "cip": 2}


def sort_key(file: str) -> tuple[int, int]:
    """
    ファイル名から薬剤種と時間を抽出し、
    (薬剤の順序, 時間) のタプルを返します。
    """
    basename = os.path.basename(file)
    # パターン: sk326(薬剤種)(時間)min 例: sk326gen30min_dot_positions.csv
    m = re.search(r"sk326(gen|tri|cip)(\d+)min", basename)
    if m:
        drug = m.group(1)
        time_val = int(m.group(2))
        return drug_order[drug], time_val
    return (99, 0)  # 該当しない場合は末尾に


def plot_combined_dot_locations_from_csv(csv_path: str, output_path: str) -> None:
    """
    CSVファイルから各ドットの正規化されたRel X, Rel Y, Brightnessを読み込み、
    Combined Dot Locationsグラフ（散布図）を生成して指定のパスに保存します。

    数式:
        $$ \text{norm}_x = \frac{x}{w},\quad \text{norm}_y = \frac{y}{h} $$

    Latex生コード:
        \[
        \text{norm}_x = \frac{x}{w}
        \]
        \[
        \text{norm}_y = \frac{y}{h}
        \]

    Parameters:
        csv_path (str): 入力となるCSVファイルのパス。
        output_path (str): 作成するグラフ画像の保存先パス。
    """
    import matplotlib.colors

    dots: list[tuple[float, float, float]] = []
    with open(csv_path, mode="r", newline="") as csv_file:
        csv_reader = csv.reader(csv_file)
        header = next(csv_reader, None)  # ヘッダー行をスキップ
        for row in csv_reader:
            try:
                rel_x, rel_y, brightness = map(float, row)
                dots.append((rel_x, rel_y, brightness))
            except ValueError:
                continue

    fig, ax = plt.subplots(figsize=(6, 6))
    if dots:
        xs = [dot[0] for dot in dots]
        ys = [dot[1] for dot in dots]
        # 輝度は0〜255の値として保存されているため、正規化（0〜1）します
        brightness_vals = [dot[2] / 255 for dot in dots]
        sc = ax.scatter(
            xs,
            ys,
            c=brightness_vals,
            cmap="jet",
            norm=matplotlib.colors.NoNorm(),
            s=30,
            label="IbpA-GFP relative position",
        )
        # plt.colorbar(sc, ax=ax, label="IbpA-GFP Intensity (normalized)")
    else:
        ax.text(
            0.5,
            0.5,
            "No dots detected",
            ha="center",
            va="center",
            transform=ax.transAxes,
        )
    ax.set_title("Combined Dot Locations")
    ax.set_xlabel("Rel. X (normalized)")
    ax.set_ylabel("Rel. Y (normalized)")
    ax.set_xlim(0, 1)
    ax.set_ylim(0, 1)
    ax.grid(True)
    ax.legend()

    fig.savefig(output_path, dpi=300)
    plt.close(fig)


def plot_combined_average_dot_locations(csv_dir: str, output_path: str) -> None:
    """
    CSVファイル群から各ドットのRelX, RelYのデータを読み込み、各ファイルごとに平均値を計算して、
    その平均点を1つのグラフ上に散布図としてプロットします。

    数式:
        $$ \bar{x} = \frac{1}{n} \sum_{i=1}^{n} x_i,\quad \bar{y} = \frac{1}{n} \sum_{i=1}^{n} y_i $$

    Latex生コード:
        \[
        \bar{x} = \frac{1}{n} \sum_{i=1}^{n} x_i
        \]
        \[
        \bar{y} = \frac{1}{n} \sum_{i=1}^{n} y_i
        \]

    Parameters:
        csv_dir (str): CSVファイルが格納されているディレクトリのパス。
        output_path (str): 作成するグラフ画像の保存先パス。
    """
    file_names: list[str] = [f for f in os.listdir(csv_dir) if f.endswith(".csv")]
    file_names.sort(key=sort_key)
    if not file_names:
        print("指定されたディレクトリにCSVファイルが見つかりませんでした。")
        return

    # 薬剤ごとの色のマッピング
    drug_colors = {"gen": "orange", "cip": "blue", "tri": "green"}

    # 薬剤ごとに平均値のデータを格納する辞書
    drug_data: dict[str, dict[str, list]] = {
        "gen": {"xs": [], "ys": [], "labels": []},
        "cip": {"xs": [], "ys": [], "labels": []},
        "tri": {"xs": [], "ys": [], "labels": []},
    }

    for file in file_names:
        csv_path = os.path.join(csv_dir, file)
        xs: list[float] = []
        ys: list[float] = []
        with open(csv_path, mode="r", newline="") as csv_file:
            csv_reader = csv.reader(csv_file)
            header = next(csv_reader, None)  # ヘッダー行があればスキップ
            for row in csv_reader:
                try:
                    # CSVは [RelX, RelY, Brightness] と仮定
                    x, y, _ = map(float, row)
                    xs.append(x)
                    ys.append(y)
                except ValueError:
                    continue
        if xs and ys:
            avg_x = sum(xs) / len(xs)
            avg_y = sum(ys) / len(ys)
            # ファイル名から薬剤種を判定
            file_lower = file.lower()
            drug = None
            for key in ["gen", "cip", "tri"]:
                if key in file_lower:
                    drug = key
                    break
            if drug is None:
                drug = "gen"  # 薬剤種が判定できない場合はgenとする
            drug_data[drug]["xs"].append(avg_x)
            drug_data[drug]["ys"].append(avg_y)
            drug_data[drug]["labels"].append(file.replace(".csv", ""))
        else:
            print(f"CSVファイル {file} からデータが読み込めませんでした。")

    # 有効なデータがあるか確認
    if not any(len(drug_data[d]["xs"]) > 0 for d in drug_data):
        print("有効なデータがありませんでした。")
        return

    fig, ax = plt.subplots(figsize=(6, 6))
    # 薬剤ごとに散布図をプロット
    for drug in ["gen", "cip", "tri"]:
        if drug_data[drug]["xs"]:
            ax.scatter(
                drug_data[drug]["xs"],
                drug_data[drug]["ys"],
                s=50,
                c=drug_colors[drug],
                label=f"{drug.upper()} Average Position",
            )
    ax.set_title("Combined Average Dot Locations")
    ax.set_xlabel("Rel. X (normalized)")
    ax.set_ylabel("Rel. Y (normalized)")
    ax.set_xlim(0, 1)
    ax.set_ylim(0, 1)
    ax.grid(True)
    ax.legend()

    fig.savefig(output_path, dpi=300)
    plt.close(fig)


def plot_combined_cv_dot_locations(csv_dir: str, output_path: str) -> None:
    """
    CSVファイル群から各ドットのRelX, RelYのデータを読み込み、各ファイルごとに変動係数（Coefficient of Variation）を計算して、
    その結果を1つのグラフ上にグループ化された棒グラフとしてプロットします。

    数式:
        $$ CV_x = \frac{\sigma_x}{\bar{x}},\quad CV_y = \frac{\sigma_y}{\bar{y}} $$

    Latex生コード:
        \[
        CV_x = \frac{\sigma_x}{\bar{x}}
        \]
        \[
        CV_y = \frac{\sigma_y}{\bar{y}}
        \]

    Parameters:
        csv_dir (str): CSVファイルが格納されているディレクトリのパス。
        output_path (str): 作成するグラフ画像の保存先パス。
    """
    file_names: list[str] = [f for f in os.listdir(csv_dir) if f.endswith(".csv")]
    file_names.sort(key=sort_key)
    if not file_names:
        print("指定されたディレクトリにCSVファイルが見つかりませんでした。")
        return

    labels: list[str] = []
    cv_xs: list[float] = []
    cv_ys: list[float] = []

    for file in file_names:
        csv_path = os.path.join(csv_dir, file)
        xs: list[float] = []
        ys: list[float] = []
        with open(csv_path, mode="r", newline="") as csv_file:
            csv_reader = csv.reader(csv_file)
            header = next(csv_reader, None)
            for row in csv_reader:
                try:
                    # CSVは [RelX, RelY, Brightness] と仮定
                    x, y, _ = map(float, row)
                    xs.append(x)
                    ys.append(y)
                except ValueError:
                    continue
        if len(xs) < 2 or len(ys) < 2:
            print(f"CSVファイル {file} から十分なデータが読み込めませんでした。")
            continue
        mean_x = statistics.mean(xs)
        mean_y = statistics.mean(ys)
        stdev_x = statistics.stdev(xs)
        stdev_y = statistics.stdev(ys)
        cv_x = stdev_x / mean_x if mean_x != 0 else 0
        cv_y = stdev_y / mean_y if mean_y != 0 else 0

        labels.append(file.replace(".csv", ""))
        cv_xs.append(cv_x)
        cv_ys.append(cv_y)

    if not cv_xs or not cv_ys:
        print("有効な変動係数データがありませんでした。")
        return

    # グループ化された棒グラフのプロット
    x_indices = np.arange(len(labels))
    bar_width = 0.35

    fig, ax = plt.subplots(figsize=(8, 6))
    bars1 = ax.bar(
        x_indices - bar_width / 2,
        cv_xs,
        width=bar_width,
        color="blue",
        label="CV of Rel. X",
    )
    bars2 = ax.bar(
        x_indices + bar_width / 2,
        cv_ys,
        width=bar_width,
        color="green",
        label="CV of Rel. Y",
    )

    ax.set_title("Combined Coefficient of Variation of Dot Locations")
    ax.set_ylabel("Coefficient of Variation")
    ax.set_xticks(x_indices)
    ax.set_xticklabels(labels, rotation=45, ha="right")
    ax.grid(True, axis="y")
    ax.legend()

    fig.tight_layout()
    fig.savefig(output_path, dpi=300)
    plt.close(fig)


def plot_combined_average_dot_locations_with_errorbars(
    csv_dir: str, output_path: str
) -> None:
    """
    CSVファイル群から、ファイル名に "120min" を含むデータのみを対象に、
    各薬剤ごと（gen, tri, cip）に各CSVファイルからRel X, Rel Yの平均値を算出し、
    それら3つの値の平均と標準偏差を用いてエラーバー付きの散布図をプロットします。

    数式:
        $$ \bar{x} = \frac{1}{n} \sum_{i=1}^{n} x_i,\quad \bar{y} = \frac{1}{n} \sum_{i=1}^{n} y_i $$
        $$ \sigma_x = \sqrt{\frac{1}{n-1} \sum_{i=1}^{n} (x_i - \bar{x})^2},\quad \sigma_y = \sqrt{\frac{1}{n-1} \sum_{i=1}^{n} (y_i - \bar{y})^2} $$

    Latex生コード:
        \[
        \bar{x} = \frac{1}{n} \sum_{i=1}^{n} x_i
        \]
        \[
        \bar{y} = \frac{1}{n} \sum_{i=1}^{n} y_i
        \]
        \[
        \sigma_x = \sqrt{\frac{1}{n-1} \sum_{i=1}^{n} (x_i - \bar{x})^2}
        \]
        \[
        \sigma_y = \sqrt{\frac{1}{n-1} \sum_{i=1}^{n} (y_i - \bar{y})^2}
        \]

    Parameters:
        csv_dir (str): CSVファイルが格納されているディレクトリのパス。
        output_path (str): 作成するグラフ画像の保存先パス。
    """
    # 薬剤ごとのデータを保持する辞書（各CSVから算出した平均値のリスト）
    drug_data: dict[str, dict[str, list[float]]] = {
        "gen": {"xs": [], "ys": []},
        "tri": {"xs": [], "ys": []},
        "cip": {"xs": [], "ys": []},
    }

    # 対象ファイルは "120min" を含むものとする
    file_names: list[str] = [
        f for f in os.listdir(csv_dir) if f.endswith(".csv") and "120min" in f
    ]
    file_names.sort(key=sort_key)
    if not file_names:
        print("対象となる120minのCSVファイルが見つかりませんでした。")
        return

    # 各CSVファイルから平均値を算出
    for file in file_names:
        csv_path = os.path.join(csv_dir, file)
        xs: list[float] = []
        ys: list[float] = []
        with open(csv_path, mode="r", newline="") as csv_file:
            csv_reader = csv.reader(csv_file)
            header = next(csv_reader, None)  # ヘッダー行があればスキップ
            for row in csv_reader:
                try:
                    # CSVは [RelX, RelY, Brightness] と仮定
                    x, y, _ = map(float, row)
                    xs.append(x)
                    ys.append(y)
                except ValueError:
                    continue
        if xs and ys:
            avg_x = sum(xs) / len(xs)
            avg_y = sum(ys) / len(ys)
            file_lower = file.lower()
            # ファイル名から薬剤種を判定
            for key in ["gen", "tri", "cip"]:
                if key in file_lower:
                    drug_data[key]["xs"].append(avg_x)
                    drug_data[key]["ys"].append(avg_y)
                    break
        else:
            print(f"CSVファイル {file} から十分なデータが読み込めませんでした。")

    # 薬剤ごとの平均値と標準偏差を計算し、エラーバー付きでプロット
    drug_colors = {"gen": "orange", "cip": "blue", "tri": "green"}
    fig, ax = plt.subplots(figsize=(8, 8))

    for drug in ["gen", "cip", "tri"]:
        rep_x = drug_data[drug]["xs"]
        rep_y = drug_data[drug]["ys"]
        if rep_x and rep_y:
            mean_x = statistics.mean(rep_x)
            mean_y = statistics.mean(rep_y)
            std_x = statistics.stdev(rep_x) if len(rep_x) > 1 else 0
            std_y = statistics.stdev(rep_y) if len(rep_y) > 1 else 0
            ax.errorbar(
                mean_x,
                mean_y,
                xerr=std_x,
                yerr=std_y,
                fmt="o",
                color=drug_colors[drug],
                capsize=5,
                label=f"{drug.upper()} 120min Average",
            )
        else:
            print(f"{drug.upper()} の120minデータが不足しています。")

    ax.set_title("Combined 120min Average Dot Locations with Error Bars")
    ax.set_xlabel("Rel. X (normalized)")
    ax.set_ylabel("Rel. Y (normalized)")
    ax.set_xlim(0, 1)
    ax.set_ylim(0, 1)
    ax.grid(True)
    ax.legend()
    fig.savefig(output_path, dpi=300)
    plt.close(fig)


<<<<<<< HEAD
def plot_combined_n_dot_locations_for_drugs(
    csv_files: list[str], output_path: str
) -> None:
    """
    CSVファイル群から各ドットのRel X, Rel Yのデータを読み込み、
    各薬剤（gen, tri, cip）について、n1, n2, n3のデータを結合して散布図を作成します。

    数式:
        各ドットの位置は既に正規化されたRel X, Rel Yの値で表されています。

    Latex生コード:
        \[
        \text{Rel X (normalized)}
        \]
        \[
        \text{Rel Y (normalized)}
        \]

    Parameters:
        csv_files (list[str]): 結合対象のCSVファイルのリスト。ファイル名には薬剤種（gen, tri, cip）およびn番号（n1, n2, n3）が含まれている必要があります。
        output_path (str): 作成するグラフ画像の保存先パス。
=======
def plot_boxplots_for_rel_axes(csv_files: list[str]) -> None:
    """
    CSVファイル群から各ドットのRel X, Rel Yのデータを読み込み、
    各CSVファイルごとの箱ひげ図を作成し、
    Rel XとRel Yそれぞれに対して別々の箱ひげ図を生成して保存します。

    Parameters:
        csv_files (list[str]): 箱ひげ図作成対象のCSVファイルのリスト。
>>>>>>> 523b117d
    """
    import csv
    import os
    import numpy as np
<<<<<<< HEAD
    import matplotlib.pyplot as plt

    # 薬剤ごとのデータを保持する辞書
    drug_data: dict[str, dict[str, list[float]]] = {
        "gen": {"xs": [], "ys": []},
        "tri": {"xs": [], "ys": []},
        "cip": {"xs": [], "ys": []},
    }

    # 薬剤ごとの色のマッピング
    drug_colors = {"gen": "orange", "tri": "green", "cip": "blue"}

    # 各CSVファイルからデータを読み込み、薬剤ごとに結合
    for csv_file in csv_files:
        if not os.path.exists(csv_file):
            print(f"CSVファイル {csv_file} が存在しません。")
            continue
        with open(csv_file, mode="r", newline="") as f:
            reader = csv.reader(f)
            header = next(reader, None)  # ヘッダーがある場合はスキップ
            for row in reader:
                try:
                    x, y, _ = map(float, row)
                    # ファイル名から薬剤種を判定
                    file_lower = os.path.basename(csv_file).lower()
                    if "gen" in file_lower:
                        drug_data["gen"]["xs"].append(x)
                        drug_data["gen"]["ys"].append(y)
                    elif "tri" in file_lower:
                        drug_data["tri"]["xs"].append(x)
                        drug_data["tri"]["ys"].append(y)
                    elif "cip" in file_lower:
                        drug_data["cip"]["xs"].append(x)
                        drug_data["cip"]["ys"].append(y)
                    else:
                        print(
                            f"CSVファイル {csv_file} から薬剤種を判定できませんでした。"
                        )
                except ValueError:
                    continue

    # プロット作成
    fig, ax = plt.subplots(figsize=(6, 6))
    for drug, data in drug_data.items():
        if data["xs"] and data["ys"]:
            ax.scatter(
                data["xs"],
                data["ys"],
                s=30,
                c=drug_colors[drug],
                label=f"{drug.upper()} Combined",
            )
        else:
            print(f"{drug.upper()} のデータが不足しています。")

    ax.set_title("Combined n1, n2, n3 Dot Locations for Each Drug")
    ax.set_xlabel("Rel. X (normalized)")
    ax.set_ylabel("Rel. Y (normalized)")
    ax.set_xlim(0, 1)
    ax.set_ylim(0, 1)
    ax.grid(True)
    ax.legend()

    fig.savefig(output_path, dpi=300)
    plt.close(fig)
=======

    rel_x_data: list[np.ndarray] = []
    rel_y_data: list[np.ndarray] = []
    labels: list[str] = []

    for csv_file in csv_files:
        with open(csv_file, mode="r", newline="") as f:
            reader = csv.reader(f)
            header = next(reader, None)
            x_vals: list[float] = []
            y_vals: list[float] = []
            for row in reader:
                try:
                    x, y, _ = map(float, row)
                    x_vals.append(x)
                    y_vals.append(y)
                except ValueError:
                    continue
            if x_vals and y_vals:
                rel_x_data.append(np.array(x_vals))
                rel_y_data.append(np.array(y_vals))
                label = os.path.basename(csv_file).replace(".csv", "")
                labels.append(label)
            else:
                print(
                    f"CSVファイル {csv_file} から有効なデータが読み込めませんでした。"
                )

    # Rel X の箱ひげ図
    box_plot_function(
        rel_x_data,
        labels,
        xlabel="Sample",
        ylabel="Rel. X",
        save_name=os.path.join(
            "experimental/DotPatternMap/images", "combined_rel_x_boxplot"
        ),
    )
    # Rel Y の箱ひげ図
    box_plot_function(
        rel_y_data,
        labels,
        xlabel="Sample",
        ylabel="Rel. Y",
        save_name=os.path.join(
            "experimental/DotPatternMap/images", "combined_rel_y_boxplot"
        ),
    )
>>>>>>> 523b117d


if __name__ == "__main__":
    # CSVファイルが保存されているディレクトリのパス（例: experimental/DotPatternMap/images）
    csv_directory = "experimental/DotPatternMap/images"

    # 平均点の散布図の保存先
    avg_output_file = os.path.join(csv_directory, "combined_average_dot_locations.png")
    plot_combined_average_dot_locations(csv_directory, avg_output_file)
    print(f"平均点グラフを {avg_output_file} に保存しました。")

    # 変動係数の棒グラフの保存先
    cv_output_file = os.path.join(csv_directory, "combined_cv_dot_locations.png")
    plot_combined_cv_dot_locations(csv_directory, cv_output_file)
    print(f"変動係数グラフを {cv_output_file} に保存しました。")

    # 各ドットの位置情報の散布図の保存先
    paths = [
        os.path.join(csv_directory, i)
        for i in os.listdir(csv_directory)
        if i.endswith(".csv")
    ]
    paths.sort(key=sort_key)
    print(paths)
    for path in paths:
        print(f"CSVファイル {path} から散布図を作成しています...")
        output = path.replace(".csv", ".png")
        plot_combined_dot_locations_from_csv(path, output)
        print(f"散布図を {output} に保存しました。")

    # 120minのデータについて、エラーバー付き平均位置グラフを作成
    avg_err_output_file = os.path.join(
        csv_directory, "combined_120min_average_with_errorbars.png"
    )
    plot_combined_average_dot_locations_with_errorbars(
        csv_directory, avg_err_output_file
    )
    print(
        f"120minデータのエラーバー付き平均位置グラフを {avg_err_output_file} に保存しました。"
    )

<<<<<<< HEAD
    plot_combined_n_dot_locations_for_drugs(
        paths, os.path.join(csv_directory, "combined_n_dot_locations.png")
    )
=======
    # --- 新たに追加：各CSVファイルごとのRel X, Rel Yの箱ひげ図を作成 ---
    boxplot_files = [
        "experimental/DotPatternMap/images/sk326gen120min_n3-completed_dot_positions.csv",
        "experimental/DotPatternMap/images/sk326gen120min_dot_positions.csv",
        "experimental/DotPatternMap/images/sk326gen120min_n2-completed_dot_positions.csv",
        "experimental/DotPatternMap/images/sk326tri120min_dot_positions.csv",
        "experimental/DotPatternMap/images/sk326tri120min_n2-completed_dot_positions.csv",
        "experimental/DotPatternMap/images/sk326tri120min_n3-completed_dot_positions.csv",
        "experimental/DotPatternMap/images/sk326cip120min_n2-completed_dot_positions.csv",
        "experimental/DotPatternMap/images/sk326cip120min_dot_positions.csv",
        "experimental/DotPatternMap/images/sk326cip120min_n3-completed_dot_positions.csv",
    ]
    plot_boxplots_for_rel_axes(boxplot_files)
    print("Rel XおよびRel Yの箱ひげ図を作成しました。")
>>>>>>> 523b117d
<|MERGE_RESOLUTION|>--- conflicted
+++ resolved
@@ -420,29 +420,6 @@
     plt.close(fig)
 
 
-<<<<<<< HEAD
-def plot_combined_n_dot_locations_for_drugs(
-    csv_files: list[str], output_path: str
-) -> None:
-    """
-    CSVファイル群から各ドットのRel X, Rel Yのデータを読み込み、
-    各薬剤（gen, tri, cip）について、n1, n2, n3のデータを結合して散布図を作成します。
-
-    数式:
-        各ドットの位置は既に正規化されたRel X, Rel Yの値で表されています。
-
-    Latex生コード:
-        \[
-        \text{Rel X (normalized)}
-        \]
-        \[
-        \text{Rel Y (normalized)}
-        \]
-
-    Parameters:
-        csv_files (list[str]): 結合対象のCSVファイルのリスト。ファイル名には薬剤種（gen, tri, cip）およびn番号（n1, n2, n3）が含まれている必要があります。
-        output_path (str): 作成するグラフ画像の保存先パス。
-=======
 def plot_boxplots_for_rel_axes(csv_files: list[str]) -> None:
     """
     CSVファイル群から各ドットのRel X, Rel Yのデータを読み込み、
@@ -451,78 +428,10 @@
 
     Parameters:
         csv_files (list[str]): 箱ひげ図作成対象のCSVファイルのリスト。
->>>>>>> 523b117d
     """
     import csv
     import os
     import numpy as np
-<<<<<<< HEAD
-    import matplotlib.pyplot as plt
-
-    # 薬剤ごとのデータを保持する辞書
-    drug_data: dict[str, dict[str, list[float]]] = {
-        "gen": {"xs": [], "ys": []},
-        "tri": {"xs": [], "ys": []},
-        "cip": {"xs": [], "ys": []},
-    }
-
-    # 薬剤ごとの色のマッピング
-    drug_colors = {"gen": "orange", "tri": "green", "cip": "blue"}
-
-    # 各CSVファイルからデータを読み込み、薬剤ごとに結合
-    for csv_file in csv_files:
-        if not os.path.exists(csv_file):
-            print(f"CSVファイル {csv_file} が存在しません。")
-            continue
-        with open(csv_file, mode="r", newline="") as f:
-            reader = csv.reader(f)
-            header = next(reader, None)  # ヘッダーがある場合はスキップ
-            for row in reader:
-                try:
-                    x, y, _ = map(float, row)
-                    # ファイル名から薬剤種を判定
-                    file_lower = os.path.basename(csv_file).lower()
-                    if "gen" in file_lower:
-                        drug_data["gen"]["xs"].append(x)
-                        drug_data["gen"]["ys"].append(y)
-                    elif "tri" in file_lower:
-                        drug_data["tri"]["xs"].append(x)
-                        drug_data["tri"]["ys"].append(y)
-                    elif "cip" in file_lower:
-                        drug_data["cip"]["xs"].append(x)
-                        drug_data["cip"]["ys"].append(y)
-                    else:
-                        print(
-                            f"CSVファイル {csv_file} から薬剤種を判定できませんでした。"
-                        )
-                except ValueError:
-                    continue
-
-    # プロット作成
-    fig, ax = plt.subplots(figsize=(6, 6))
-    for drug, data in drug_data.items():
-        if data["xs"] and data["ys"]:
-            ax.scatter(
-                data["xs"],
-                data["ys"],
-                s=30,
-                c=drug_colors[drug],
-                label=f"{drug.upper()} Combined",
-            )
-        else:
-            print(f"{drug.upper()} のデータが不足しています。")
-
-    ax.set_title("Combined n1, n2, n3 Dot Locations for Each Drug")
-    ax.set_xlabel("Rel. X (normalized)")
-    ax.set_ylabel("Rel. Y (normalized)")
-    ax.set_xlim(0, 1)
-    ax.set_ylim(0, 1)
-    ax.grid(True)
-    ax.legend()
-
-    fig.savefig(output_path, dpi=300)
-    plt.close(fig)
-=======
 
     rel_x_data: list[np.ndarray] = []
     rel_y_data: list[np.ndarray] = []
@@ -571,7 +480,6 @@
             "experimental/DotPatternMap/images", "combined_rel_y_boxplot"
         ),
     )
->>>>>>> 523b117d
 
 
 if __name__ == "__main__":
@@ -613,11 +521,6 @@
         f"120minデータのエラーバー付き平均位置グラフを {avg_err_output_file} に保存しました。"
     )
 
-<<<<<<< HEAD
-    plot_combined_n_dot_locations_for_drugs(
-        paths, os.path.join(csv_directory, "combined_n_dot_locations.png")
-    )
-=======
     # --- 新たに追加：各CSVファイルごとのRel X, Rel Yの箱ひげ図を作成 ---
     boxplot_files = [
         "experimental/DotPatternMap/images/sk326gen120min_n3-completed_dot_positions.csv",
@@ -631,5 +534,4 @@
         "experimental/DotPatternMap/images/sk326cip120min_n3-completed_dot_positions.csv",
     ]
     plot_boxplots_for_rel_axes(boxplot_files)
-    print("Rel XおよびRel Yの箱ひげ図を作成しました。")
->>>>>>> 523b117d
+    print("Rel XおよびRel Yの箱ひげ図を作成しました。")